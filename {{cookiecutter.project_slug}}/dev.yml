version: '2'

volumes:
  postgres_data_dev: {}
  postgres_backup_dev: {}

services:
  postgres:
    build: ./compose/postgres
    volumes:
      - postgres_data_dev:/var/lib/postgresql/data
      - postgres_backup_dev:/backups
    environment:
      - POSTGRES_USER={{cookiecutter.project_slug}}

  django:
    build:
      context: .
      dockerfile: ./compose/django/Dockerfile-dev
    command: /start-dev.sh
    depends_on:
      - postgres{% if cookiecutter.use_mailhog == 'y' %}
      - mailhog{% endif %}
    environment:
      - POSTGRES_USER={{cookiecutter.project_slug}}
      - USE_DOCKER=yes
    volumes:
      - .:/app
    ports:
      - "8000:8000"

{% if cookiecutter.use_pycharm == 'y' %}
  pycharm:
    build:
      context: .
      dockerfile: ./compose/django/Dockerfile-dev
    depends_on:
      - postgres
    environment:
      - POSTGRES_USER={{cookiecutter.project_slug}}
    volumes:
      - .:/app
{% endif %}

{% if cookiecutter.use_mailhog == 'y' %}
  mailhog:
    image: mailhog/mailhog:v1.0.0
    ports:
      - "8025:8025"
<<<<<<< HEAD
{% endif %}

  node:
    build:
      context: .
      dockerfile: ./compose/node/Dockerfile
    volumes:
      - .:/app
      # http://jdlm.info/articles/2016/03/06/lessons-building-node-app-docker.html
      - /app/node_modules
    command: "gulp"
    ports:
      # BrowserSync port.
      - "3000:3000"
      # BrowserSync UI port.
      - "3001:3001"
=======
{% endif %}
>>>>>>> afb6b79f
<|MERGE_RESOLUTION|>--- conflicted
+++ resolved
@@ -47,7 +47,6 @@
     image: mailhog/mailhog:v1.0.0
     ports:
       - "8025:8025"
-<<<<<<< HEAD
 {% endif %}
 
   node:
@@ -63,7 +62,4 @@
       # BrowserSync port.
       - "3000:3000"
       # BrowserSync UI port.
-      - "3001:3001"
-=======
-{% endif %}
->>>>>>> afb6b79f
+      - "3001:3001"