--- conflicted
+++ resolved
@@ -34,14 +34,12 @@
 # Time zones support
 pytz==2015.4
 
-<<<<<<< HEAD
 # Redis support
 django-redis==4.2.0
 redis>=2.10.0
-=======
+
 {% if cookiecutter.use_celery == "y" %}
 celery==3.1.18
 {% endif %}
->>>>>>> 265d14b6
 
 # Your custom requirements go here